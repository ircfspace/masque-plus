--- conflicted
+++ resolved
@@ -91,14 +91,11 @@
 ./Masque-Plus --scan --range4 162.159.192.0/24,162.159.197.0/24 --scan-max 50
 ```
 
-<<<<<<< HEAD
 ## TODO
 
 ✅ Add an internal endpoint scanner to automatically search and suggest optimal MASQUE endpoints.<br />
 ⬜ Planning to add the `MasqueInMasque` method to get an IP from a different location.
 
-=======
->>>>>>> 3ba524a1
 ## Notes
 
 - Make sure the `usque` binary has execution permissions (`chmod +x usque` on Linux/macOS).
